--- conflicted
+++ resolved
@@ -16,11 +16,7 @@
 coverage.txt
 test/data/
 *.orig
-<<<<<<< HEAD
 .idea/
 coverage.html
 tags
-vendor/
-=======
-.idea/
->>>>>>> 1248e2cf
+vendor/